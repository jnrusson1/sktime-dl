__author__ = "James Large, Withington"

<<<<<<< HEAD
import numpy as np
=======
>>>>>>> 89231ffe
from tensorflow import keras

from sktime_dl.deeplearning.base.estimators import BaseDeepNetwork


class CNNNetwork(BaseDeepNetwork):
    """Time Convolutional Neural Network (CNN) (minus the final output layer).

    Adapted from the implementation from Fawaz et. al

    https://github.com/hfawaz/dl-4-tsc/blob/master/classifiers/cnn.py

    Network originally defined in:

    @article{zhao2017convolutional,
      title={Convolutional neural networks for time series classification},
      author={Zhao, Bendong and Lu, Huanzhang and Chen, Shangfeng and Liu,
      Junliang and Wu, Dongya},
      journal={Journal of Systems Engineering and Electronics},
      volume={28},
      number={1},
      pages={162--169},
      year={2017},
      publisher={BIAI}
    }
    """

    def __init__(
        self,
        kernel_size=7,
        avg_pool_size=3,
        nb_conv_layers=2,
        filter_sizes=[6, 12],
        random_seed=0,
    ):
        """
        :param kernel_size: int, specifying the length of the 1D convolution
         window
        :param avg_pool_size: int, size of the average pooling windows
        :param nb_conv_layers: int, the number of convolutional plus average
         pooling layers
        :param filter_sizes: int, array of shape = (nb_conv_layers)
        :param random_seed: int, seed to any needed random actions
        """

        self.random_seed = random_seed

        self.kernel_size = kernel_size
        self.avg_pool_size = avg_pool_size
        self.nb_conv_layers = nb_conv_layers
        self.filter_sizes = filter_sizes

    def build_network(self, input_shape, **kwargs):
        """
        Construct a network and return its input and output layers
        ----------
        input_shape : tuple
            The shape of the data fed into the input layer
        Returns
        -------
        input_layer : a keras layer
        output_layer : a keras layer
        """
        padding = "valid"
        input_layer = keras.layers.Input(input_shape)

        if input_shape[0] < 60:  # for ItalyPowerDemand dataset
            padding = "same"

        if len(self.filter_sizes) > self.nb_conv_layers:
            self.filter_sizes = self.filter_sizes[: self.nb_conv_layers]
        elif len(self.filter_sizes) < self.nb_conv_layers:
            self.filter_sizes = self.filter_sizes + [self.filter_sizes[-1]] * (
                self.nb_conv_layers - len(self.filter_sizes)
            )

        conv = keras.layers.Conv1D(
            filters=self.filter_sizes[0],
            kernel_size=self.kernel_size,
            padding=padding,
            activation="sigmoid",
        )(input_layer)
        conv = keras.layers.AveragePooling1D(pool_size=self.avg_pool_size)(
            conv
        )

        for i in range(1, self.nb_conv_layers):
            conv = keras.layers.Conv1D(
                filters=self.filter_sizes[i],
                kernel_size=self.kernel_size,
                padding=padding,
                activation="sigmoid",
            )(conv)
            conv = keras.layers.AveragePooling1D(pool_size=self.avg_pool_size)(
                conv
            )

        flatten_layer = keras.layers.Flatten()(conv)

        return input_layer, flatten_layer<|MERGE_RESOLUTION|>--- conflicted
+++ resolved
@@ -1,9 +1,5 @@
 __author__ = "James Large, Withington"
 
-<<<<<<< HEAD
-import numpy as np
-=======
->>>>>>> 89231ffe
 from tensorflow import keras
 
 from sktime_dl.deeplearning.base.estimators import BaseDeepNetwork
@@ -32,12 +28,12 @@
     """
 
     def __init__(
-        self,
-        kernel_size=7,
-        avg_pool_size=3,
-        nb_conv_layers=2,
-        filter_sizes=[6, 12],
-        random_seed=0,
+            self,
+            kernel_size=7,
+            avg_pool_size=3,
+            nb_conv_layers=2,
+            filter_sizes=[6, 12],
+            random_seed=0,
     ):
         """
         :param kernel_size: int, specifying the length of the 1D convolution
@@ -77,7 +73,7 @@
             self.filter_sizes = self.filter_sizes[: self.nb_conv_layers]
         elif len(self.filter_sizes) < self.nb_conv_layers:
             self.filter_sizes = self.filter_sizes + [self.filter_sizes[-1]] * (
-                self.nb_conv_layers - len(self.filter_sizes)
+                    self.nb_conv_layers - len(self.filter_sizes)
             )
 
         conv = keras.layers.Conv1D(
