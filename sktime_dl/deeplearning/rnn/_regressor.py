#!/usr/bin/env python3 -u
# coding: utf-8

__author__ = ["Markus Löning"]
__all__ = ["SimpleRNNRegressor"]

<<<<<<< HEAD
import numpy as np
=======
>>>>>>> 89231ffe
from tensorflow.keras.callbacks import ReduceLROnPlateau
from tensorflow.keras.layers import Dense
from tensorflow.keras.layers import SimpleRNN
from tensorflow.keras.models import Sequential
from tensorflow.keras.optimizers import RMSprop

from sktime_dl.deeplearning.base.estimators import BaseDeepNetwork
from sktime_dl.deeplearning.base.estimators import BaseDeepRegressor
from sktime_dl.utils import check_and_clean_data


class SimpleRNNRegressor(BaseDeepRegressor, BaseDeepNetwork):
    """Simple recurrent neural network

    References
    ----------
    ..[1] benchmark forecaster in M4 forecasting competition:
    https://github.com/Mcompetitions/M4-methods
    """

    def __init__(
        self,
        nb_epochs=100,
        batch_size=1,
        units=6,
<<<<<<< HEAD
        callback=None,
=======
        callbacks=None,
>>>>>>> 89231ffe
        random_seed=0,
        verbose=0,
        model_name="simple_rnn_regressor",
        model_save_directory=None,
    ):
        self.nb_epochs = nb_epochs
        self.batch_size = batch_size
        self.verbose = verbose
        self.units = units
        self.callbacks = callbacks
        self.random_seed = random_seed

<<<<<<< HEAD
        super(SimpleRNNRegressor, self).__init__(
            model_name=model_name, model_save_directory=model_save_directory
        )
=======
        self.model_name = model_name
        self.model_save_directory = model_save_directory

        self.is_fitted = False
>>>>>>> 89231ffe

    def build_model(self, input_shape, **kwargs):
        model = Sequential(
            [
                SimpleRNN(
                    self.units,
<<<<<<< HEAD
                    input_shape=(input_shape, 1),
=======
                    input_shape=input_shape,
>>>>>>> 89231ffe
                    activation="linear",
                    use_bias=False,
                    kernel_initializer="glorot_uniform",
                    recurrent_initializer="orthogonal",
                    bias_initializer="zeros",
                    dropout=0.0,
                    recurrent_dropout=0.0,
                ),
                Dense(1, use_bias=True, activation="linear"),
            ]
        )
        model.compile(loss="mean_squared_error", optimizer=RMSprop(lr=0.001))
<<<<<<< HEAD
=======

        if self.callbacks is None:
            self.callbacks = []

>>>>>>> 89231ffe
        if not any(
            isinstance(callback, ReduceLROnPlateau)
            for callback in self.callbacks
        ):
            reduce_lr = ReduceLROnPlateau(
                monitor="loss", factor=0.5, patience=50, min_lr=0.0001
            )
            self.callbacks.append(reduce_lr)
        return model

    def fit(self, X, y, input_checks=True, **kwargs):
        X = check_and_clean_data(X, y, input_checks=input_checks)
        self.input_shape = X.shape[1:]
        self.batch_size = int(max(1, min(X.shape[0] / 10, self.batch_size)))

        self.model = self.build_model(self.input_shape)

        if self.verbose:
            self.model.summary()

        self.history = self.model.fit(
            X,
            y,
            batch_size=self.batch_size,
            epochs=self.nb_epochs,
            verbose=self.verbose,
            callbacks=self.callbacks,
        )
        self.save_trained_model()
        self.is_fitted = True
        return self<|MERGE_RESOLUTION|>--- conflicted
+++ resolved
@@ -4,10 +4,6 @@
 __author__ = ["Markus Löning"]
 __all__ = ["SimpleRNNRegressor"]
 
-<<<<<<< HEAD
-import numpy as np
-=======
->>>>>>> 89231ffe
 from tensorflow.keras.callbacks import ReduceLROnPlateau
 from tensorflow.keras.layers import Dense
 from tensorflow.keras.layers import SimpleRNN
@@ -29,19 +25,15 @@
     """
 
     def __init__(
-        self,
-        nb_epochs=100,
-        batch_size=1,
-        units=6,
-<<<<<<< HEAD
-        callback=None,
-=======
-        callbacks=None,
->>>>>>> 89231ffe
-        random_seed=0,
-        verbose=0,
-        model_name="simple_rnn_regressor",
-        model_save_directory=None,
+            self,
+            nb_epochs=100,
+            batch_size=1,
+            units=6,
+            callbacks=None,
+            random_seed=0,
+            verbose=0,
+            model_name="simple_rnn_regressor",
+            model_save_directory=None,
     ):
         self.nb_epochs = nb_epochs
         self.batch_size = batch_size
@@ -49,28 +41,16 @@
         self.units = units
         self.callbacks = callbacks
         self.random_seed = random_seed
-
-<<<<<<< HEAD
         super(SimpleRNNRegressor, self).__init__(
             model_name=model_name, model_save_directory=model_save_directory
         )
-=======
-        self.model_name = model_name
-        self.model_save_directory = model_save_directory
-
-        self.is_fitted = False
->>>>>>> 89231ffe
 
     def build_model(self, input_shape, **kwargs):
         model = Sequential(
             [
                 SimpleRNN(
                     self.units,
-<<<<<<< HEAD
-                    input_shape=(input_shape, 1),
-=======
                     input_shape=input_shape,
->>>>>>> 89231ffe
                     activation="linear",
                     use_bias=False,
                     kernel_initializer="glorot_uniform",
@@ -83,16 +63,13 @@
             ]
         )
         model.compile(loss="mean_squared_error", optimizer=RMSprop(lr=0.001))
-<<<<<<< HEAD
-=======
 
         if self.callbacks is None:
             self.callbacks = []
 
->>>>>>> 89231ffe
         if not any(
-            isinstance(callback, ReduceLROnPlateau)
-            for callback in self.callbacks
+                isinstance(callback, ReduceLROnPlateau)
+                for callback in self.callbacks
         ):
             reduce_lr = ReduceLROnPlateau(
                 monitor="loss", factor=0.5, patience=50, min_lr=0.0001
