--- conflicted
+++ resolved
@@ -19,18 +19,15 @@
     def build_model(self, input_shape, **kwargs):
         """
         Construct a compiled, un-trained, keras model that is ready for
-<<<<<<< HEAD
-        training ---------- input_shape : tuple The shape of the data fed
-        into the input layer Returns ------- output : a compiled Keras Model
-=======
-        training
+
+        Parameters
         ----------
         input_shape : tuple The shape of the data fed
         into the input layer
+
         Returns
         -------
         output : a compiled Keras Model
->>>>>>> 89231ffe
         """
         raise NotImplementedError("this is an abstract method")
 
@@ -44,11 +41,7 @@
             If a Pandas data frame of Series objects is passed (sktime
             format), a check is performed that it only has one column.
             If not, an exception is thrown, since this regressor does not yet
-<<<<<<< HEAD
-            have smultivariate capability.
-=======
             have multivariate capability.
->>>>>>> 89231ffe
         input_checks: boolean
             whether to check the X parameter
         Returns
