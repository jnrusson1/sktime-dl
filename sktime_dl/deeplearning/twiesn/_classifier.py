__author__ = "Aaron Bostrom, James Large"

import numpy as np
from scipy import sparse
from scipy.sparse import linalg as slinalg
from sklearn.linear_model import Ridge
from sklearn.metrics import accuracy_score
from sklearn.model_selection import train_test_split

from sktime_dl.deeplearning.base.estimators import BaseDeepClassifier
from sktime_dl.utils import check_and_clean_data
from sktime_dl.utils import check_is_fitted


class TWIESNClassifier(BaseDeepClassifier):
    """Time Warping Invariant Echo State Network (TWIESN).

    Adapted from the implementation from Fawaz et. al

    https://github.com/hfawaz/dl-4-tsc/blob/master/classifiers/twiesn.py

    Network originally defined in:

    @inproceedings{tanisaro2016time, title={Time series classification using
    time warping invariant echo state networks}, author={Tanisaro, Pattreeya
    and Heidemann, Gunther}, booktitle={2016 15th IEEE International
    Conference on Machine Learning and Applications (ICMLA)}, pages={
    831--836}, year={2016}, organization={IEEE} }
    """

    def __init__(
        self,
        rho_s=[0.55, 0.9, 2.0, 5.0],
        alpha=0.1,  # leaky rate
        random_seed=0,
        verbose=False,
        model_name="twiesn",
        model_save_directory=None,
    ):
        """
        :param rho_s: array of shape
        :param alpha: float, the leakage rate
        :param random_seed: int, seed to any needed random actions
        :param verbose: boolean, whether to output extra information
        :param model_name: string, the name of this model for printing and
         file writing purposes
        :param model_save_directory: string, if not None; location to save
         the trained keras model in hdf5 format
        """
<<<<<<< HEAD
=======
        self.rho_s = rho_s
        self.alpha = alpha  # leakage rate
>>>>>>> 89231ffe

        self.random_seed = random_seed
        self.verbose = verbose
        self.model_name = model_name
        self.model_save_directory = model_save_directory

        self.is_fitted = False

    def set_hyperparameters(self):
        # hyperparameters
        first_config = {
            "N_x": 250,
            "connect": 0.5,
            "scaleW_in": 1.0,
            "lamda": 0.0,
        }
        second_config = {
            "N_x": 250,
            "connect": 0.5,
            "scaleW_in": 2.0,
            "lamda": 0.05,
        }
        third_config = {
            "N_x": 500,
            "connect": 0.1,
            "scaleW_in": 2.0,
            "lamda": 0.05,
        }
        fourth_config = {
            "N_x": 800,
            "connect": 0.1,
            "scaleW_in": 2.0,
            "lamda": 0.05,
        }
        self.configs = [
            first_config,
            second_config,
            third_config,
            fourth_config,
        ]
<<<<<<< HEAD
        self.rho_s = rho_s
        self.alpha = alpha  # leakage rate
=======
>>>>>>> 89231ffe

    def evaluate_paramset(self, X, y, val_X, val_y, rho, config):

        # param setting is correct.
        self.rho = rho
        self.N_x = config["N_x"]
        self.connect = config["connect"]
        self.scaleW_in = config["scaleW_in"]
        self.lamda = config["lamda"]

        # init transformer based on paras.
        self.init_matrices()

        # transformed X
        X_transformed = self.transform_to_feature_space(X)

        y_new = np.repeat(y, self.T, axis=0)

        ridge_classifier = Ridge(alpha=self.lamda)
        ridge_classifier.fit(X_transformed, y_new)

        # transform Validation and labels
        val_X_transformed = self.transform_to_feature_space(val_X)

        val_preds = ridge_classifier.predict(val_X_transformed)
        val_preds = self.reshape_prediction(val_preds, val_X.shape[0], self.T)

        # calculate validation accuracy
        # argmax the val_y because it is in onehot encoding.
        return accuracy_score(np.argmax(val_y, axis=1), val_preds)

    def fit(self, X, y, input_checks=True, **kwargs):
        """
        Build the classifier on the training set (X, y)
        ----------
        X : array-like or sparse matrix of shape = [n_instances, n_columns]
            The training input samples.  If a Pandas data frame is passed,
             column 0 is extracted.
        y : array-like, shape = [n_instances]
            The class labels.
        input_checks: boolean
            whether to check the X and y parameters
        Returns
        -------
        self : object
        """
        if self.random_state is None:
            self.random_state = np.random.RandomState(self.random_seed)

        self.set_hyperparameters()

        X = check_and_clean_data(X, y, input_checks=input_checks)
        y_onehot = self.convert_y(y)

        # ignore the number of instances, X.shape[0],
        # just want the shape of each instance
        self.input_shape = X.shape[1:]

        self.num_dim = X.shape[2]
        self.T = X.shape[1]

        # FINE TUNE MODEL PARAMS
        # split train to validation set to choose best hyper parameters
        x_train, x_val, y_train, y_val = train_test_split(
            X, y_onehot, test_size=0.2
        )
        self.N = x_train.shape[0]

        # limit the hyperparameter search if dataset is too big
        if x_train.shape[0] > 1000:
            for config in self.configs:
                config["N_x"] = 100
            self.configs = [self.configs[0], self.configs[1], self.configs[2]]

        # search for best hyper parameters
        best_train_acc = -1
        best_rho = -1
        best_config = None
        for idx_config in range(len(self.configs)):
            for rho in self.rho_s:
                train_acc = self.evaluate_paramset(
                    x_train,
                    y_train,
                    x_val,
                    y_val,
                    rho,
                    self.configs[idx_config],
                )

                # print(train_acc)
                if best_train_acc < train_acc:
                    best_train_acc = train_acc
                    best_rho = rho
                    best_config = self.configs[idx_config]

        self.rho = best_rho
        self.N_x = best_config["N_x"]
        self.connect = best_config["connect"]
        self.scaleW_in = best_config["scaleW_in"]
        self.lamda = best_config["lamda"]

        # init transformer based on paras.
        self.init_matrices()

        # transformed X
        X_transformed = self.transform_to_feature_space(X)

        # transform the corresponding labels
        y_new = np.repeat(y_onehot, self.T, axis=0)

        # create and fit the tuned ridge classifier.
        self.model = Ridge(alpha=self.lamda)
        self.model.fit(X_transformed, y_new)

        self.save_trained_model()
        self.is_fitted = True

        return self

    def predict_proba(self, X, input_checks=True, **kwargs):
        """
        Find probability estimates for each class for all cases in X.
        Parameters
        ----------
        X : array-like or sparse matrix of shape = [n_instances, n_columns]
            The training input samples.
            If a Pandas data frame is passed (sktime format)
            If a Pandas data frame is passed, a check is performed that it
             only has one column.
            If not, an exception is thrown, since this classifier does not
             yet have
            multivariate capability.
        input_checks: boolean
            whether to check the X parameter
        Returns
        -------
        output : array of shape = [n_instances, n_classes] of probabilities
        """
        check_is_fitted(self)

        X = check_and_clean_data(X, input_checks=input_checks)

        # transform and predict prodba on the ridge classifier.
        X_transformed = self.transform_to_feature_space(X)
        y_pred = self.model.predict(X_transformed)

        # self.reshape_prediction will give us PREDICTIONS,
        # not DISTRIBUTIONS (even if only one-hot)
        # Computing first 2 lines of that but not the last here

        # reshape so the first axis has the number of instances
        new_y_pred = y_pred.reshape(X.shape[0], X.shape[1], y_pred.shape[-1])
        # average the predictions of instances
        return np.average(new_y_pred, axis=1)

    def init_matrices(self):
        self.W_in = (2.0 * np.random.rand(self.N_x, self.num_dim) - 1.0) / (
            2.0 * self.scaleW_in
        )

        converged = False

        i = 0

        # repeat because could not converge to find eigenvalues
        while not converged:
            i += 1

            # generate sparse, uniformly distributed weights
            self.W = sparse.rand(
                self.N_x, self.N_x, density=self.connect
            ).todense()

            # ensure that the non-zero values are uniformly distributed
            self.W[np.where(self.W > 0)] -= 0.5

            try:
                # get the largest eigenvalue
                eig, _ = slinalg.eigs(self.W, k=1, which="LM")
                converged = True
            except Exception:
                print("not converged ", i)
                continue

        # adjust the spectral radius
        self.W /= np.abs(eig) / self.rho

    def compute_state_matrix(self, x_in):
        # number of instances
        n = x_in.shape[0]
        # the state matrix to be computed
        X_t = np.zeros((n, self.T, self.N_x), dtype=np.float64)
        # previous state matrix
        X_t_1 = np.zeros((n, self.N_x), dtype=np.float64)
        # loop through each time step
        for t in range(self.T):
            # get all the time series data points for the time step t
            curr_in = x_in[:, t, :]
            # calculate the linear activation
            curr_state = np.tanh(
                self.W_in.dot(curr_in.T) + self.W.dot(X_t_1.T)
            ).T
            # apply leakage
            curr_state = (1 - self.alpha) * X_t_1 + self.alpha * curr_state
            # save in previous state
            X_t_1 = curr_state
            # save in state matrix
            X_t[:, t, :] = curr_state

        return X_t

    def transform_to_feature_space(self, X):
        # compute the state matrices which is the new feature space
        state_matrix = self.compute_state_matrix(X)
        # add the input to form the new feature space and transform to
        # the new feature space to be feeded to the classifier
        return np.concatenate((X, state_matrix), axis=2).reshape(
            X.shape[0] * self.T, self.num_dim + self.N_x
        )

    def reshape_prediction(self, y_pred, num_instances, length_series):
        # reshape so the first axis has the number of instances
        new_y_pred = y_pred.reshape(
            num_instances, length_series, y_pred.shape[-1]
        )
        # average the predictions of instances
        new_y_pred = np.average(new_y_pred, axis=1)
        # get the label with maximum prediction over the last label axis
        new_y_pred = np.argmax(new_y_pred, axis=1)
        return new_y_pred<|MERGE_RESOLUTION|>--- conflicted
+++ resolved
@@ -29,13 +29,13 @@
     """
 
     def __init__(
-        self,
-        rho_s=[0.55, 0.9, 2.0, 5.0],
-        alpha=0.1,  # leaky rate
-        random_seed=0,
-        verbose=False,
-        model_name="twiesn",
-        model_save_directory=None,
+            self,
+            rho_s=[0.55, 0.9, 2.0, 5.0],
+            alpha=0.1,  # leaky rate
+            random_seed=0,
+            verbose=False,
+            model_name="twiesn",
+            model_save_directory=None,
     ):
         """
         :param rho_s: array of shape
@@ -47,11 +47,10 @@
         :param model_save_directory: string, if not None; location to save
          the trained keras model in hdf5 format
         """
-<<<<<<< HEAD
-=======
+        super(TWIESNClassifier, self).__init__(model_name,
+                                               model_save_directory)
         self.rho_s = rho_s
         self.alpha = alpha  # leakage rate
->>>>>>> 89231ffe
 
         self.random_seed = random_seed
         self.verbose = verbose
@@ -92,11 +91,6 @@
             third_config,
             fourth_config,
         ]
-<<<<<<< HEAD
-        self.rho_s = rho_s
-        self.alpha = alpha  # leakage rate
-=======
->>>>>>> 89231ffe
 
     def evaluate_paramset(self, X, y, val_X, val_y, rho, config):
 
@@ -254,7 +248,7 @@
 
     def init_matrices(self):
         self.W_in = (2.0 * np.random.rand(self.N_x, self.num_dim) - 1.0) / (
-            2.0 * self.scaleW_in
+                2.0 * self.scaleW_in
         )
 
         converged = False
