--- conflicted
+++ resolved
@@ -26,12 +26,8 @@
         """
         :param random_seed: int, seed to any needed random actions
         """
-<<<<<<< HEAD
         self.warping_ratios = [0.5, 1, 2]
         self.slice_ratio = 0.1
-
-=======
->>>>>>> 89231ffe
         self.random_seed = random_seed
 
     def slice_data(self, X, y=None, length_sliced=1):
@@ -50,7 +46,7 @@
         n_dim = X.shape[2]  # for MTS
 
         increase_num = (
-            length - length_sliced + 1
+                length - length_sliced + 1
         )  # if increase_num =5, it means one ori becomes 5 new instances.
         if increase_num < 0:
             raise Exception(
@@ -70,8 +66,8 @@
         for i in range(n):
             for j in range(increase_num):
                 new_x[i * increase_num + j, :, :] = X[
-                    i, j: j + length_sliced, :
-                ]
+                                                    i, j: j + length_sliced, :
+                                                    ]
 
         # transform y, if present.
         new_y = None
@@ -202,9 +198,9 @@
         for i in range(X.shape[0]):
             for j in range(len(increase_nums)):
                 increase_num = increase_nums[j]
-                new_x[idx: idx + increase_num, :, :] = x_augmented[j][
-                    i * increase_num: (i + 1) * increase_num, :, :
-                ]
+                new_x[idx: idx + increase_num, :, :] = \
+                    x_augmented[j][i *
+                                   increase_num: (i + 1) * increase_num, :, :]
                 idx += increase_num
 
         # merge y if its not None.
@@ -219,9 +215,9 @@
             for i in range(X.shape[0]):
                 for j in range(len(increase_nums)):
                     increase_num = increase_nums[j]
-                    new_y[idx: idx + increase_num] = y_augmented[j][
-                        i * increase_num: (i + 1) * increase_num
-                    ]
+                    new_y[idx: idx + increase_num] = \
+                        y_augmented[j][i *
+                                       increase_num: (i + 1) * increase_num]
                     idx += increase_num
 
         return new_x, new_y, tot_increase_num