__author__ = "Aaron Bostrom, James Large"

import numpy as np
from tensorflow import keras

from sktime_dl.deeplearning.base.estimators import BaseDeepClassifier
from sktime_dl.deeplearning.tlenet._base import TLENETNetwork
from sktime_dl.utils import check_and_clean_data
from sktime_dl.utils import check_is_fitted


class TLENETClassifier(BaseDeepClassifier, TLENETNetwork):
    """Time Le-Net (TLENET).

    Adapted from the implementation from Fawaz et. al

    https://github.com/hfawaz/dl-4-tsc/blob/master/classifiers/tlenet.py

    Network originally defined in:

    @inproceedings{le2016data,
      title={Data augmentation for time series classification using
      convolutional neural networks},
      author={Le Guennec, Arthur and Malinowski, Simon and Tavenard, Romain},
      booktitle={ECML/PKDD workshop on advanced analytics and learning on
      temporal data},
      year={2016}
    }
    """

    def __init__(
        self,
        nb_epochs=1000,
        batch_size=256,
<<<<<<< HEAD
=======
        warping_ratios=[0.5, 1, 2],
        slice_ratio=0.1,
>>>>>>> 89231ffe
        callbacks=None,
        verbose=False,
        random_seed=0,
        model_name="tlenet",
<<<<<<< HEAD
        model_save_directory=None,
    ):
        super().__init__(
            model_name=model_name, model_save_directory=model_save_directory
        )
        TLENETNetwork.__init__(self, random_seed=random_seed)
=======
        model_save_directory=None
    ):
>>>>>>> 89231ffe
        """
        :param nb_epochs: int, the number of epochs to train the model
        :param batch_size: int, specifying the length of the 1D convolution
         window
<<<<<<< HEAD
=======
        :param warping_ratios: list of floats, warping ratio for each window
        :param slice_ratio: float, ratio of the time series used to create a
         slice
>>>>>>> 89231ffe
        :param callbacks: list of tf.keras.callbacks.Callback objects
        :param random_seed: int, seed to any needed random actions
        :param verbose: boolean, whether to output extra information
        :param model_name: string, the name of this model for printing and
         file writing purposes
        :param model_save_directory: string, if not None; location to save
         the trained keras model in hdf5 format
        """
<<<<<<< HEAD

        self.verbose = verbose
        self.is_fitted = False

=======
>>>>>>> 89231ffe
        self.nb_epochs = nb_epochs
        self.batch_size = batch_size
        self.warping_ratios = warping_ratios
        self.slice_ratio = slice_ratio

        self.callbacks = callbacks
        self.verbose = verbose
        self.random_seed = random_seed
        self.model_name = model_name
        self.model_save_directory = model_save_directory

        self.is_fitted = False

    def build_model(self, input_shape, nb_classes, **kwargs):
        """
        Construct a compiled, un-trained, keras model that is ready for
         training
        ----------
        input_shape : tuple
            The shape of the data fed into the input layer
        nb_classes: int
            The number of classes, which shall become the size of the output
             layer
        Returns
        -------
        output : a compiled Keras Model
        """
        input_layer, output_layer = self.build_network(input_shape, **kwargs)
        output_layer = keras.layers.Dense(nb_classes, activation="softmax")(
            output_layer
        )

        model = keras.models.Model(inputs=input_layer, outputs=output_layer)

        model.compile(
            optimizer=keras.optimizers.Adam(lr=0.01, decay=0.005),
            loss="categorical_crossentropy",
            metrics=["accuracy"],
        )

        return model

    def fit(self, X, y, input_checks=True, **kwargs):
        """
        Build the classifier on the training set (X, y)
        ----------
        X : array-like or sparse matrix of shape = [n_instances, n_columns]
            The training input samples.  If a Pandas data frame is passed,
             column 0 is extracted.
        y : array-like, shape = [n_instances]
            The class labels.
        input_checks: boolean
            whether to check the X and y parameters
        Returns
        -------
        self : object
        """
        if self.callbacks is None:
            self.callbacks = []

        if self.random_state is None:
            self.random_state = np.random.RandomState(self.random_seed)

        X = check_and_clean_data(X, y, input_checks=input_checks)
        y_onehot = self.convert_y(y)

        # ignore the number of instances, X.shape[0],
        # just want the shape of each instance
        self.input_shape = X.shape[1:]

        self.nb_classes = y_onehot.shape[1]

        self.adjust_parameters(X)
        X, y_onehot, tot_increase_num = self.pre_processing(X, y_onehot)

        input_shape = X.shape[
            1:
        ]  # pylint: disable=E1136  # pylint/issues/3139
        self.model = self.build_model(input_shape, self.nb_classes)

        self.hist = self.model.fit(
            X,
            y_onehot,
            batch_size=self.batch_size,
            epochs=self.nb_epochs,
            verbose=self.verbose,
            callbacks=self.callbacks,
        )

        self.save_trained_model()
        self.is_fitted = True

        return self

    def predict_proba(self, X, input_checks=True, **kwargs):
        """
        Find probability estimates for each class for all cases in X.
        Parameters
        ----------
        X : array-like or sparse matrix of shape = [n_instances, n_columns]
            The training input samples.
            If a Pandas data frame is passed (sktime format)
            If a Pandas data frame is passed, a check is performed that it
             only has one column.
            If not, an exception is thrown, since this classifier does not
             yet have
            multivariate capability.
        input_checks: boolean
            whether to check the X parameter
        Returns
        -------
        output : array of shape = [n_instances, n_classes] of probabilities
        """
        check_is_fitted(self)

        X = check_and_clean_data(X, input_checks=input_checks)

        X, _, tot_increase_num = self.pre_processing(X)

        preds = self.model.predict(X, batch_size=self.batch_size)

        y_predicted = []
        test_num_batch = int(X.shape[0] / tot_increase_num)

        # TODO: could fix this to be an array literal.
        for i in range(test_num_batch):
            y_predicted.append(
                np.average(
                    preds[
                        i * tot_increase_num:((i + 1) * tot_increase_num) - 1
                    ],
                    axis=0,
                )
            )

        y_pred = np.array(y_predicted)

        keras.backend.clear_session()

        return y_pred<|MERGE_RESOLUTION|>--- conflicted
+++ resolved
@@ -29,39 +29,24 @@
     """
 
     def __init__(
-        self,
-        nb_epochs=1000,
-        batch_size=256,
-<<<<<<< HEAD
-=======
-        warping_ratios=[0.5, 1, 2],
-        slice_ratio=0.1,
->>>>>>> 89231ffe
-        callbacks=None,
-        verbose=False,
-        random_seed=0,
-        model_name="tlenet",
-<<<<<<< HEAD
-        model_save_directory=None,
+            self,
+            nb_epochs=1000,
+            batch_size=256,
+            warping_ratios=[0.5, 1, 2],
+            slice_ratio=0.1,
+            callbacks=None,
+            verbose=False,
+            random_seed=0,
+            model_name="tlenet",
+            model_save_directory=None,
     ):
-        super().__init__(
-            model_name=model_name, model_save_directory=model_save_directory
-        )
-        TLENETNetwork.__init__(self, random_seed=random_seed)
-=======
-        model_save_directory=None
-    ):
->>>>>>> 89231ffe
         """
         :param nb_epochs: int, the number of epochs to train the model
         :param batch_size: int, specifying the length of the 1D convolution
          window
-<<<<<<< HEAD
-=======
         :param warping_ratios: list of floats, warping ratio for each window
         :param slice_ratio: float, ratio of the time series used to create a
          slice
->>>>>>> 89231ffe
         :param callbacks: list of tf.keras.callbacks.Callback objects
         :param random_seed: int, seed to any needed random actions
         :param verbose: boolean, whether to output extra information
@@ -70,13 +55,9 @@
         :param model_save_directory: string, if not None; location to save
          the trained keras model in hdf5 format
         """
-<<<<<<< HEAD
-
-        self.verbose = verbose
-        self.is_fitted = False
-
-=======
->>>>>>> 89231ffe
+        super().__init__(
+            model_name=model_name, model_save_directory=model_save_directory
+        )
         self.nb_epochs = nb_epochs
         self.batch_size = batch_size
         self.warping_ratios = warping_ratios
@@ -85,8 +66,6 @@
         self.callbacks = callbacks
         self.verbose = verbose
         self.random_seed = random_seed
-        self.model_name = model_name
-        self.model_save_directory = model_save_directory
 
         self.is_fitted = False
 
@@ -153,8 +132,8 @@
         X, y_onehot, tot_increase_num = self.pre_processing(X, y_onehot)
 
         input_shape = X.shape[
-            1:
-        ]  # pylint: disable=E1136  # pylint/issues/3139
+                      1:
+                      ]  # pylint: disable=E1136  # pylint/issues/3139
         self.model = self.build_model(input_shape, self.nb_classes)
 
         self.hist = self.model.fit(
@@ -205,9 +184,8 @@
         for i in range(test_num_batch):
             y_predicted.append(
                 np.average(
-                    preds[
-                        i * tot_increase_num:((i + 1) * tot_increase_num) - 1
-                    ],
+                    preds[i * tot_increase_num:((i + 1) *
+                                                tot_increase_num) - 1],
                     axis=0,
                 )
             )
