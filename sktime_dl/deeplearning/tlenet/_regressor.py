__author__ = "James Large, Withington"

import numpy as np
from tensorflow import keras

from sktime_dl.deeplearning.base.estimators import BaseDeepRegressor
from sktime_dl.deeplearning.tlenet._base import TLENETNetwork
from sktime_dl.utils import check_and_clean_data
from sktime_dl.utils import check_is_fitted


class TLENETRegressor(BaseDeepRegressor, TLENETNetwork):
    """Time Le-Net (TLENET).

    Adapted from the implementation from Fawaz et. al

    https://github.com/hfawaz/dl-4-tsc/blob/master/classifiers/tlenet.py

    Network originally defined in:

    @inproceedings{le2016data, title={Data augmentation for time series
    classification using convolutional neural networks}, author={Le Guennec,
    Arthur and Malinowski, Simon and Tavenard, Romain}, booktitle={ECML/PKDD
    workshop on advanced analytics and learning on temporal data},
    year={2016} }
    """

    def __init__(
<<<<<<< HEAD
            self,
            nb_epochs=1000,
            batch_size=256,
            callbacks=None,
            verbose=False,
            random_seed=0,
            model_name="tlenet_regressor",
            model_save_directory=None,
    ):
        super().__init__(
            model_name=model_name, model_save_directory=model_save_directory
        )
        TLENETNetwork.__init__(self, random_seed=random_seed)
=======
        self,
        nb_epochs=1000,
        batch_size=256,
        warping_ratios=[0.5, 1, 2],
        slice_ratio=0.1,
        callbacks=None,
        verbose=False,
        random_seed=0,
        model_name="tlenet_regressor",
        model_save_directory=None
    ):
>>>>>>> 89231ffe
        """
        :param nb_epochs: int, the number of epochs to train the model
        :param batch_size: int, specifying the length of the 1D convolution
         window
<<<<<<< HEAD
=======
        :param warping_ratios: list of floats, warping ratio for each window
        :param slice_ratio: float, ratio of the time series used to create a
         slice
>>>>>>> 89231ffe
        :param callbacks: list of tf.keras.callbacks.Callback objects
        :param random_seed: int, seed to any needed random actions
        :param verbose: boolean, whether to output extra information
        :param model_name: string, the name of this model for printing and
         file writing purposes
        :param model_save_directory: string, if not None; location to save
         the trained keras model in hdf5 format
        """
<<<<<<< HEAD

        self.verbose = verbose
        self.is_fitted = False

=======
>>>>>>> 89231ffe
        self.nb_epochs = nb_epochs
        self.batch_size = batch_size
        self.warping_ratios = warping_ratios
        self.slice_ratio = slice_ratio

        self.callbacks = callbacks
        self.verbose = verbose
        self.random_seed = random_seed
        self.model_name = model_name
        self.model_save_directory = model_save_directory

        self.is_fitted = False

    def build_model(self, input_shape, **kwargs):
        """
        Construct a compiled, un-trained, keras model that is ready for
         training
        ----------
        input_shape : tuple
            The shape of the data fed into the input layer
        Returns
        -------
        output : a compiled Keras Model
        """
        save_best_model = False

        input_layer, output_layer = self.build_network(input_shape, **kwargs)
        output_layer = keras.layers.Dense(units=1)(output_layer)

        model = keras.models.Model(inputs=input_layer, outputs=output_layer)

        model.compile(
            optimizer=keras.optimizers.Adam(lr=0.01, decay=0.005),
            loss="mean_squared_error",
            metrics=["mean_squared_error"],
        )
<<<<<<< HEAD
=======

        if self.callbacks is None:
            self.callbacks = []
>>>>>>> 89231ffe

        if save_best_model:
            file_path = self.model_save_directory + "best_model.hdf5"
            model_checkpoint = keras.callbacks.ModelCheckpoint(
                filepath=file_path, monitor="loss", save_best_only=True
            )
            self.callbacks.append(model_checkpoint)

        return model

    def fit(self, X, y, input_checks=True, **kwargs):
        """
        Build the regressor on the training set (X, y)
        ----------
        X : array-like or sparse matrix of shape = [n_instances, n_columns]
            The training input samples.  If a Pandas data frame of Series
             objects is passed, column 0 is extracted.
        y : array-like, shape = [n_instances]
            The regression values.
        input_checks: boolean
            whether to check the X and y parameters
        Returns
        -------
        self : object
        """
        X = check_and_clean_data(X, y, input_checks=input_checks)

        self.adjust_parameters(X)
        X, y, __ = self.pre_processing(X, y)

        input_shape = X.shape[
                      1:
                      ]  # pylint: disable=E1136  # pylint/issues/3139
        self.model = self.build_model(input_shape)

        self.hist = self.model.fit(
            X,
            y,
            batch_size=self.batch_size,
            epochs=self.nb_epochs,
            verbose=self.verbose,
            callbacks=self.callbacks,
        )

        self.save_trained_model()
        self.is_fitted = True

        return self

    def predict(self, X, input_checks=True, **kwargs):
        """
        Find regression estimate for all cases in X.
        Parameters
        ----------
        X : array-like or sparse matrix of shape = [n_instances, n_columns]
            The training input samples.
            If a Pandas data frame of Series objects is passed (sktime format),
            a check is performed that it only has one column.
            If not, an exception is thrown, since this regressor does not yet
             have multivariate capability.
        input_checks: boolean
            whether to check the X parameter
        Returns
        -------
        predictions : 1d numpy array
            array of predictions of each instance
        """
        check_is_fitted(self)

        X = check_and_clean_data(X, input_checks=input_checks)

        X, _, tot_increase_num = self.pre_processing(X)

        preds = self.model.predict(X, batch_size=self.batch_size)

        y_predicted = []
        test_num_batch = int(X.shape[0] / tot_increase_num)

        # TODO: could fix this to be an array literal.
        for i in range(test_num_batch):
            y_predicted.append(
                np.average(preds[
                    i * tot_increase_num: ((i + 1) * tot_increase_num) - 1
                    ],
                    axis=0,
                )
            )

        y_pred = np.array(y_predicted)

        if y_pred.ndim == 1:
            y_pred.ravel()

        return y_pred<|MERGE_RESOLUTION|>--- conflicted
+++ resolved
@@ -26,43 +26,24 @@
     """
 
     def __init__(
-<<<<<<< HEAD
             self,
             nb_epochs=1000,
             batch_size=256,
+            warping_ratios=[0.5, 1, 2],
+            slice_ratio=0.1,
             callbacks=None,
             verbose=False,
             random_seed=0,
             model_name="tlenet_regressor",
-            model_save_directory=None,
+            model_save_directory=None
     ):
-        super().__init__(
-            model_name=model_name, model_save_directory=model_save_directory
-        )
-        TLENETNetwork.__init__(self, random_seed=random_seed)
-=======
-        self,
-        nb_epochs=1000,
-        batch_size=256,
-        warping_ratios=[0.5, 1, 2],
-        slice_ratio=0.1,
-        callbacks=None,
-        verbose=False,
-        random_seed=0,
-        model_name="tlenet_regressor",
-        model_save_directory=None
-    ):
->>>>>>> 89231ffe
         """
         :param nb_epochs: int, the number of epochs to train the model
         :param batch_size: int, specifying the length of the 1D convolution
          window
-<<<<<<< HEAD
-=======
         :param warping_ratios: list of floats, warping ratio for each window
         :param slice_ratio: float, ratio of the time series used to create a
          slice
->>>>>>> 89231ffe
         :param callbacks: list of tf.keras.callbacks.Callback objects
         :param random_seed: int, seed to any needed random actions
         :param verbose: boolean, whether to output extra information
@@ -71,13 +52,12 @@
         :param model_save_directory: string, if not None; location to save
          the trained keras model in hdf5 format
         """
-<<<<<<< HEAD
+        super().__init__(
+            model_name=model_name, model_save_directory=model_save_directory)
 
         self.verbose = verbose
         self.is_fitted = False
 
-=======
->>>>>>> 89231ffe
         self.nb_epochs = nb_epochs
         self.batch_size = batch_size
         self.warping_ratios = warping_ratios
@@ -86,8 +66,6 @@
         self.callbacks = callbacks
         self.verbose = verbose
         self.random_seed = random_seed
-        self.model_name = model_name
-        self.model_save_directory = model_save_directory
 
         self.is_fitted = False
 
@@ -114,12 +92,9 @@
             loss="mean_squared_error",
             metrics=["mean_squared_error"],
         )
-<<<<<<< HEAD
-=======
 
         if self.callbacks is None:
             self.callbacks = []
->>>>>>> 89231ffe
 
         if save_best_model:
             file_path = self.model_save_directory + "best_model.hdf5"
@@ -201,11 +176,11 @@
         # TODO: could fix this to be an array literal.
         for i in range(test_num_batch):
             y_predicted.append(
-                np.average(preds[
-                    i * tot_increase_num: ((i + 1) * tot_increase_num) - 1
-                    ],
-                    axis=0,
-                )
+                np.average(preds[i
+                                 * tot_increase_num: ((i + 1)
+                                                      * tot_increase_num) - 1],
+                           axis=0,
+                           )
             )
 
         y_pred = np.array(y_predicted)
