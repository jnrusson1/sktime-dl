__author__ = "James Large, Withington"

from tensorflow import keras

from sktime_dl.deeplearning.base.estimators import BaseDeepRegressor
from sktime_dl.deeplearning.encoder._base import EncoderNetwork
from sktime_dl.utils import check_and_clean_data


class EncoderRegressor(BaseDeepRegressor, EncoderNetwork):
    """Encoder

    Adapted from the implementation from Fawaz et. al

    https://github.com/hfawaz/dl-4-tsc/blob/master/classifiers/encoder.py

    Network originally defined in:

    @article{serra2018towards,
       title={Towards a universal neural network encoder for time series},
       author={Serrà, J and Pascual, S and Karatzoglou, A},
       journal={Artif Intell Res Dev Curr Chall New Trends Appl},
       volume={308},
       pages={120},
       year={2018}
    }
    """

    def __init__(
        self,
        nb_epochs=2000,
        batch_size=16,
        callbacks=None,
        random_seed=0,
        verbose=False,
        model_name="encoder_regressor",
<<<<<<< HEAD
        model_save_directory=None,
    ):
        super().__init__(
            model_name=model_name, model_save_directory=model_save_directory
        )
        EncoderNetwork.__init__(self, random_seed=random_seed)
=======
        model_save_directory=None
    ):
>>>>>>> 89231ffe
        """
        :param nb_epochs: int, the number of epochs to train the model
        :param batch_size: int, specifying the length of the 1D convolution
         window
        :param callbacks: list of tf.keras.callbacks.Callback objects
        :param random_seed: int, seed to any needed random actions
        :param verbose: boolean, whether to output extra information
        :param model_name: string, the name of this model for printing and
        file writing purposes
<<<<<<< HEAD
        :param model_save_directory: string, if not None; location to save the
         trained keras model in hdf5 format
        """
        self.verbose = verbose
        self.is_fitted = False

        # calced in fit
        self.input_shape = None
        self.history = None

        # predefined
=======
        :param model_save_directory: string, if not None; location to save
        the trained keras model in hdf5 format
        """
>>>>>>> 89231ffe
        self.nb_epochs = nb_epochs
        self.batch_size = batch_size

        self.callbacks = callbacks
        self.random_seed = random_seed
        self.verbose = verbose
        self.model_name = model_name
        self.model_save_directory = model_save_directory

        self.is_fitted = False

    def build_model(self, input_shape, **kwargs):
        """
        Construct a compiled, un-trained, keras model that is ready for
        training
        ----------
        input_shape : tuple
            The shape of the data fed into the input layer
        Returns
        -------
        output : a compiled Keras Model
        """
        input_layer, output_layer = self.build_network(input_shape, **kwargs)
        output_layer = keras.layers.Dense(units=1)(output_layer)

        model = keras.models.Model(inputs=input_layer, outputs=output_layer)
        model.compile(
            loss="mean_squared_error",
            optimizer=keras.optimizers.Adam(0.00001),
            metrics=["mean_squared_error"],
        )

        self.callbacks = []

        return model

    def fit(self, X, y, input_checks=True, **kwargs):
        """
        Build the regressor on the training set (X, y)
        ----------
        X : array-like or sparse matrix of shape = [n_instances, n_columns]
            The training input samples.  If a Pandas data frame of Series
             objects is passed, column 0 is extracted.
        y : array-like, shape = [n_instances]
            The regression values.
        input_checks: boolean
            whether to check the X and y parameters
        Returns
        -------
        self : object
        """
        if self.callbacks is None:
            self.callbacks = []

        X = check_and_clean_data(X, y, input_checks=input_checks)

        # ignore the number of instances, X.shape[0],
        # just want the shape of each instance
        self.input_shape = X.shape[1:]

        self.model = self.build_model(self.input_shape)

        if self.verbose:
            self.model.summary()

        self.history = self.model.fit(
            X,
            y,
            batch_size=self.batch_size,
            epochs=self.nb_epochs,
            verbose=self.verbose,
            callbacks=self.callbacks,
        )

        self.save_trained_model()
        self.is_fitted = True

        return self<|MERGE_RESOLUTION|>--- conflicted
+++ resolved
@@ -24,40 +24,32 @@
        pages={120},
        year={2018}
     }
+    :param nb_epochs: int, the number of epochs to train the model
+    :param batch_size: int, specifying the length of the 1D convolution
+     window
+    :param callbacks: list of tf.keras.callbacks.Callback objects
+    :param random_seed: int, seed to any needed random actions
+    :param verbose: boolean, whether to output extra information
+    :param model_name: string, the name of this model for printing and
+    file writing purposes
+    :param model_save_directory: string, if not None; location to save the
+     trained keras model in hdf5 format
     """
 
     def __init__(
-        self,
-        nb_epochs=2000,
-        batch_size=16,
-        callbacks=None,
-        random_seed=0,
-        verbose=False,
-        model_name="encoder_regressor",
-<<<<<<< HEAD
-        model_save_directory=None,
+            self,
+            nb_epochs=2000,
+            batch_size=16,
+            callbacks=None,
+            random_seed=0,
+            verbose=False,
+            model_name="encoder_regressor",
+            model_save_directory=None,
     ):
         super().__init__(
             model_name=model_name, model_save_directory=model_save_directory
         )
-        EncoderNetwork.__init__(self, random_seed=random_seed)
-=======
-        model_save_directory=None
-    ):
->>>>>>> 89231ffe
-        """
-        :param nb_epochs: int, the number of epochs to train the model
-        :param batch_size: int, specifying the length of the 1D convolution
-         window
-        :param callbacks: list of tf.keras.callbacks.Callback objects
-        :param random_seed: int, seed to any needed random actions
-        :param verbose: boolean, whether to output extra information
-        :param model_name: string, the name of this model for printing and
-        file writing purposes
-<<<<<<< HEAD
-        :param model_save_directory: string, if not None; location to save the
-         trained keras model in hdf5 format
-        """
+
         self.verbose = verbose
         self.is_fitted = False
 
@@ -66,19 +58,12 @@
         self.history = None
 
         # predefined
-=======
-        :param model_save_directory: string, if not None; location to save
-        the trained keras model in hdf5 format
-        """
->>>>>>> 89231ffe
         self.nb_epochs = nb_epochs
         self.batch_size = batch_size
 
         self.callbacks = callbacks
         self.random_seed = random_seed
         self.verbose = verbose
-        self.model_name = model_name
-        self.model_save_directory = model_save_directory
 
         self.is_fitted = False
 
