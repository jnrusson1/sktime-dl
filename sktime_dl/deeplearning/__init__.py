--- conflicted
+++ resolved
@@ -7,10 +7,7 @@
     "FCNRegressor",
     "InceptionTimeClassifier",
     "InceptionTimeRegressor",
-<<<<<<< HEAD
-=======
     "LSTMRegressor",
->>>>>>> 89231ffe
     "MCDCNNClassifier",
     "MCDCNNRegressor",
     "MCNNClassifier",
@@ -30,16 +27,11 @@
 from sktime_dl.deeplearning.encoder._regressor import EncoderRegressor
 from sktime_dl.deeplearning.fcn._classifier import FCNClassifier
 from sktime_dl.deeplearning.fcn._regressor import FCNRegressor
-from sktime_dl.deeplearning.inceptiontime._classifier import (
-    InceptionTimeClassifier,
-)
-from sktime_dl.deeplearning.inceptiontime._regressor import (
-    InceptionTimeRegressor,
-)
-<<<<<<< HEAD
-=======
+from sktime_dl.deeplearning.inceptiontime._classifier import \
+    InceptionTimeClassifier
+from sktime_dl.deeplearning.inceptiontime._regressor import \
+    InceptionTimeRegressor
 from sktime_dl.deeplearning.lstm._regressor import LSTMRegressor
->>>>>>> 89231ffe
 from sktime_dl.deeplearning.mcdcnn._classifier import MCDCNNClassifier
 from sktime_dl.deeplearning.mcdcnn._regressor import MCDCNNRegressor
 from sktime_dl.deeplearning.mcnn._classifier import MCNNClassifier
