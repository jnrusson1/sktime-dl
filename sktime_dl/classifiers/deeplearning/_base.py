# Base class for the Keras neural networks adapted from Fawaz et. al
# https://github.com/hfawaz/dl-4-tsc
#
# @article{fawaz2019deep,
#   title={Deep learning for time series classification: a review},
#   author={Fawaz, Hassan Ismail and Forestier, Germain and Weber, Jonathan and Idoumghar, Lhassane and Muller, Pierre-Alain},
#   journal={Data Mining and Knowledge Discovery},
#   pages={1--47},
#   year={2019},
#   publisher={Springer}
# }
#
# File also contains some simple unit-esque tests for the networks and
# their compatibility wit hthe rest of the package,
# and experiments for confirming accurate reproduction
#
# todo proper unit tests

__author__ = "James Large, Aaron Bostrom"

from pathlib import Path

import numpy as np
import pandas as pd

from sktime.classifiers.base import BaseClassifier
from sktime.utils.validation.supervised import validate_X, validate_X_y

from sklearn.preprocessing import LabelEncoder
from sklearn.preprocessing import OneHotEncoder

from sktime_dl.utils import save_trained_model

class BaseDeepClassifier(BaseClassifier):
    classes_ = None
    nb_classes = None
    model_save_directory = None
    model = None
    model_name = None

    def build_model(self, input_shape, nb_classes, **kwargs):
        """
        Construct a compiled, un-trained, keras model that is ready for training
        ----------
        input_shape : tuple
            The shape of the data fed into the input layer
        nb_classes: int
            The number of classes, which shall become the size of the output layer
        Returns
        -------
        output : a compiled Keras Model
        """
        raise NotImplementedError('this is an abstract method')

    def predict_proba(self, X, input_checks=True, **kwargs):
        """
        Find probability estimates for each class for all cases in X.
        Parameters
        ----------
        X : array-like or sparse matrix of shape = [n_instances, n_columns]
            The training input samples.
            If a Pandas data frame is passed (sktime format)
            If a Pandas data frame is passed, a check is performed that it only has one column.
            If not, an exception is thrown, since this classifier does not yet have
            multivariate capability.
        input_checks: boolean
            whether to check the X parameter
        Returns
        -------
        output : array of shape = [n_instances, n_classes] of probabilities
        """
        X = self.check_and_clean_data(X, input_checks=input_checks)

        probs = self.model.predict(X, **kwargs)

        # check if binary classification
        if probs.shape[1] == 1:
            # first column is probability of class 0 and second is of class 1
            probs = np.hstack([1 - probs, probs])

        return probs

    def check_and_clean_data(self, X, y=None, input_checks=True):
        if input_checks:
            if y is None:
                validate_X(X)
            else:
                validate_X_y(X, y)

        if isinstance(X, pd.DataFrame):
            if X.shape[1] > 1 or not isinstance(X.iloc[0, 0], pd.Series):
                raise TypeError(
                    "Input should either be a 2d numpy array, or a pandas dataframe with a single column of Series objects (networks cannot yet handle multivariate problems")
            else:
                X = np.asarray([a.values for a in X.iloc[:, 0]])

        if len(X.shape) == 2:
            # add a dimension to make it multivariate with one dimension
            X = X.reshape((X.shape[0], X.shape[1], 1))

        return X

<<<<<<< HEAD
    def save_trained_model(self):
        save_trained_model(
            self.model,
            self.model_save_directory,
            self.model_name)
=======
    def save_trained_model(self, save_format='h5'):
        """
        Saves the model to an HDF file.
        
        Saved models can be reinstantiated via `keras.models.load_model`.
        Parameters
        ----------
        save_format: string
            'h5'. Defaults to 'h5' currently but future releases
            will default to 'tf', the TensorFlow SavedModel format.
        """
        if save_format is not 'h5':
            raise ValueError("save_format must be 'h5'. This is the only format currently supported.")
        if self.model_save_directory is not None:
            if self.model_name is None:
                file_name = 'trained_model.hdf5'
            else:
                file_name = self.model_name + '.hdf5'
            path = Path(self.model_save_directory) / file_name
            self.model.save(path) # Add save_format here upon migration from keras to tf.keras

>>>>>>> acff1f1a

    def convert_y(self, y):
        self.label_encoder = LabelEncoder()
        self.onehot_encoder = OneHotEncoder(sparse=False, categories='auto')
        # categories='auto' to get rid of FutureWarning

        y = self.label_encoder.fit_transform(y)
        self.classes_ = self.label_encoder.classes_
        self.nb_classes = len(self.classes_)

        y = y.reshape(len(y), 1)
        y = self.onehot_encoder.fit_transform(y)

        return y<|MERGE_RESOLUTION|>--- conflicted
+++ resolved
@@ -100,35 +100,11 @@
 
         return X
 
-<<<<<<< HEAD
     def save_trained_model(self):
         save_trained_model(
             self.model,
             self.model_save_directory,
             self.model_name)
-=======
-    def save_trained_model(self, save_format='h5'):
-        """
-        Saves the model to an HDF file.
-        
-        Saved models can be reinstantiated via `keras.models.load_model`.
-        Parameters
-        ----------
-        save_format: string
-            'h5'. Defaults to 'h5' currently but future releases
-            will default to 'tf', the TensorFlow SavedModel format.
-        """
-        if save_format is not 'h5':
-            raise ValueError("save_format must be 'h5'. This is the only format currently supported.")
-        if self.model_save_directory is not None:
-            if self.model_name is None:
-                file_name = 'trained_model.hdf5'
-            else:
-                file_name = self.model_name + '.hdf5'
-            path = Path(self.model_save_directory) / file_name
-            self.model.save(path) # Add save_format here upon migration from keras to tf.keras
-
->>>>>>> acff1f1a
 
     def convert_y(self, y):
         self.label_encoder = LabelEncoder()
